--- conflicted
+++ resolved
@@ -455,8 +455,6 @@
             // series.CommunityRating = (float?)tvdbSeries.SiteRating;
             // Attempts to default to USA if not found
             series.OfficialRating = tvdbSeries.ContentRatings.FirstOrDefault(x => string.Equals(x.Country, TvdbCultureInfo.GetCountryInfo(info.MetadataCountryCode)?.ThreeLetterISORegionName, StringComparison.OrdinalIgnoreCase))?.Name ?? tvdbSeries.ContentRatings.FirstOrDefault(x => string.Equals(x.Country, "usa", StringComparison.OrdinalIgnoreCase))?.Name;
-
-<<<<<<< HEAD
             if (tvdbSeries.Lists is not null && tvdbSeries.Lists is JsonElement jsonElement)
             {
                 var collections = jsonElement.Deserialize<List<object>>();
@@ -479,11 +477,7 @@
                     series.SetProviderIdIfHasValue(TvdbPlugin.CollectionProviderId, collectionIds);
                 }
             }
-
-            var imdbId = tvdbSeries.RemoteIds.FirstOrDefault(x => string.Equals(x.SourceName, "IMDB", StringComparison.OrdinalIgnoreCase))?.Id.ToString();
-=======
             var imdbId = tvdbSeries.RemoteIds?.FirstOrDefault(x => string.Equals(x.SourceName, "IMDB", StringComparison.OrdinalIgnoreCase))?.Id.ToString();
->>>>>>> a2bc157f
             series.SetProviderIdIfHasValue(MetadataProvider.Imdb, imdbId);
 
             var zap2ItId = tvdbSeries.RemoteIds?.FirstOrDefault(x => string.Equals(x.SourceName, "Zap2It", StringComparison.OrdinalIgnoreCase))?.Id.ToString();
