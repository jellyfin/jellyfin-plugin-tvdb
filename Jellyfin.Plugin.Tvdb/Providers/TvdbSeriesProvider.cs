using System;
using System.Collections.Generic;
using System.Globalization;
using System.Linq;
using System.Net.Http;
using System.Text;
using System.Text.RegularExpressions;
using System.Threading;
using System.Threading.Tasks;
using MediaBrowser.Common.Net;
using MediaBrowser.Controller.Entities;
using MediaBrowser.Controller.Library;
using MediaBrowser.Controller.Providers;
using MediaBrowser.Model.Entities;
using MediaBrowser.Model.Providers;
using Microsoft.Extensions.Logging;
using TvDbSharper;
using TvDbSharper.Dto;
using Series = MediaBrowser.Controller.Entities.TV.Series;

namespace Jellyfin.Plugin.Tvdb.Providers
{
    /// <summary>
    /// Tvdb series provider.
    /// </summary>
    public class TvdbSeriesProvider : IRemoteMetadataProvider<Series, SeriesInfo>
    {
        private static int MaxSearchResults = 10;
        private readonly IHttpClientFactory _httpClientFactory;
        private readonly ILogger<TvdbSeriesProvider> _logger;
        private readonly ILibraryManager _libraryManager;
        private readonly TvdbClientManager _tvdbClientManager;

        /// <summary>
        /// Initializes a new instance of the <see cref="TvdbSeriesProvider"/> class.
        /// </summary>
        /// <param name="httpClientFactory">Instance of the <see cref="IHttpClientFactory"/> interface.</param>
        /// <param name="logger">Instance of the <see cref="ILogger{TvdbSeriesProvider}"/> interface.</param>
        /// <param name="libraryManager">Instance of the <see cref="ILibraryManager"/> interface.</param>
        /// <param name="tvdbClientManager">Instance of <see cref="TvdbClientManager"/>.</param>
        public TvdbSeriesProvider(IHttpClientFactory httpClientFactory, ILogger<TvdbSeriesProvider> logger, ILibraryManager libraryManager, TvdbClientManager tvdbClientManager)
        {
            _httpClientFactory = httpClientFactory;
            _logger = logger;
            _libraryManager = libraryManager;
            _tvdbClientManager = tvdbClientManager;
        }

        /// <inheritdoc />
        public string Name => TvdbPlugin.ProviderName;

        /// <inheritdoc />
        public async Task<IEnumerable<RemoteSearchResult>> GetSearchResults(SeriesInfo searchInfo, CancellationToken cancellationToken)
        {
            if (IsValidSeries(searchInfo.ProviderIds))
            {
                var metadata = await GetMetadata(searchInfo, cancellationToken).ConfigureAwait(false);

                if (metadata.HasMetadata)
                {
                    return new[]
                    {
                        new RemoteSearchResult
                        {
                            Name = metadata.Item.Name,
                            PremiereDate = metadata.Item.PremiereDate,
                            ProductionYear = metadata.Item.ProductionYear,
                            ProviderIds = metadata.Item.ProviderIds,
                            SearchProviderName = Name
                        }
                    };
                }
            }

            return await FindSeries(searchInfo.Name, searchInfo.Year, searchInfo.MetadataLanguage, cancellationToken).ConfigureAwait(false);
        }

        /// <inheritdoc />
        public async Task<MetadataResult<Series>> GetMetadata(SeriesInfo itemId, CancellationToken cancellationToken)
        {
            var result = new MetadataResult<Series>
            {
                QueriedById = true
            };

            if (!IsValidSeries(itemId.ProviderIds))
            {
                result.QueriedById = false;
                await Identify(itemId).ConfigureAwait(false);
            }

            cancellationToken.ThrowIfCancellationRequested();

            if (IsValidSeries(itemId.ProviderIds))
            {
                result.Item = new Series();
                result.HasMetadata = true;

                await FetchSeriesData(result, itemId.MetadataLanguage, itemId.ProviderIds, cancellationToken)
                    .ConfigureAwait(false);
            }

            return result;
        }

        /// <inheritdoc />
        public Task<HttpResponseMessage> GetImageResponse(string url, CancellationToken cancellationToken)
        {
            return _httpClientFactory.CreateClient(NamedClient.Default).GetAsync(url, cancellationToken);
        }

        /// <summary>
        /// Check whether a dictionary of provider IDs includes an entry for a valid TV metadata provider.
        /// </summary>
        /// <param name="seriesProviderIds">The dictionary to check.</param>
        /// <returns>True, if the dictionary contains a valid TV provider ID, otherwise false.</returns>
        internal static bool IsValidSeries(Dictionary<string, string> seriesProviderIds)
        {
<<<<<<< HEAD
            return seriesProviderIds.TryGetValue(TvdbPlugin.ProviderName, out var tvdbId) && !string.IsNullOrEmpty(tvdbId) ||
                   seriesProviderIds.TryGetValue(MetadataProvider.Imdb.ToString(), out var imdbId) && !string.IsNullOrEmpty(imdbId) ||
                   seriesProviderIds.TryGetValue(MetadataProvider.Zap2It.ToString(), out var zap2ItId) && !string.IsNullOrEmpty(zap2ItId);
=======
            return seriesProviderIds.ContainsKey(TvdbPlugin.ProviderName)
                   || seriesProviderIds.ContainsKey(MetadataProvider.Imdb.ToString())
                   || seriesProviderIds.ContainsKey(MetadataProvider.Zap2It.ToString());
>>>>>>> d4b5b555
        }

        private async Task FetchSeriesData(MetadataResult<Series> result, string metadataLanguage, Dictionary<string, string> seriesProviderIds, CancellationToken cancellationToken)
        {
            var series = result.Item;

            if (seriesProviderIds.TryGetValue(MetadataProvider.Tvdb.ToString(), out var tvdbId) && !string.IsNullOrEmpty(tvdbId))
            {
                series.SetProviderId(TvdbPlugin.ProviderName, tvdbId);
            }

            if (seriesProviderIds.TryGetValue(MetadataProvider.Imdb.ToString(), out var imdbId) && !string.IsNullOrEmpty(imdbId))
            {
                series.SetProviderId(MetadataProvider.Imdb, imdbId);
                tvdbId = await GetSeriesByRemoteId(
                    imdbId,
                    MetadataProvider.Imdb.ToString(),
                    metadataLanguage,
                    cancellationToken).ConfigureAwait(false);
            }

            if (seriesProviderIds.TryGetValue(MetadataProvider.Zap2It.ToString(), out var zap2It) && !string.IsNullOrEmpty(zap2It))
            {
                series.SetProviderId(MetadataProvider.Zap2It, zap2It);
                tvdbId = await GetSeriesByRemoteId(
                    zap2It,
                    MetadataProvider.Zap2It.ToString(),
                    metadataLanguage,
                    cancellationToken).ConfigureAwait(false);
            }

            try
            {
                var seriesResult =
                    await _tvdbClientManager
                        .GetSeriesByIdAsync(Convert.ToInt32(tvdbId, CultureInfo.InvariantCulture), metadataLanguage, cancellationToken)
                        .ConfigureAwait(false);
                await MapSeriesToResult(result, seriesResult.Data, metadataLanguage).ConfigureAwait(false);
            }
            catch (TvDbServerException e)
            {
                _logger.LogError(e, "Failed to retrieve series with id {TvdbId}", tvdbId);
                return;
            }

            cancellationToken.ThrowIfCancellationRequested();

            result.ResetPeople();

            try
            {
                var actorsResult = await _tvdbClientManager
                    .GetActorsAsync(Convert.ToInt32(tvdbId, CultureInfo.InvariantCulture), metadataLanguage, cancellationToken).ConfigureAwait(false);
                MapActorsToResult(result, actorsResult.Data);
            }
            catch (TvDbServerException e)
            {
                _logger.LogError(e, "Failed to retrieve actors for series {TvdbId}", tvdbId);
            }
        }

        private async Task<string?> GetSeriesByRemoteId(string id, string idType, string language, CancellationToken cancellationToken)
        {
            TvDbResponse<SeriesSearchResult[]>? result = null;

            try
            {
                if (string.Equals(idType, MetadataProvider.Zap2It.ToString(), StringComparison.OrdinalIgnoreCase))
                {
                    result = await _tvdbClientManager.GetSeriesByZap2ItIdAsync(id, language, cancellationToken)
                        .ConfigureAwait(false);
                }
                else
                {
                    result = await _tvdbClientManager.GetSeriesByImdbIdAsync(id, language, cancellationToken)
                        .ConfigureAwait(false);
                }
            }
            catch (TvDbServerException e)
            {
                _logger.LogError(e, "Failed to retrieve series with remote id {RemoteId}", id);
            }

            return result?.Data.FirstOrDefault()?.Id.ToString(CultureInfo.InvariantCulture);
        }

        /// <summary>
        /// Finds the series.
        /// </summary>
        /// <param name="name">The name.</param>
        /// <param name="year">The year.</param>
        /// <param name="language">The language.</param>
        /// <param name="cancellationToken">The cancellation token.</param>
        /// <returns>Task{System.String}.</returns>
        private async Task<IEnumerable<RemoteSearchResult>> FindSeries(string name, int? year, string language, CancellationToken cancellationToken)
        {
            _logger.LogDebug("TvdbSearch: Finding id for item: {0} ({1})", name, year);
            var results = await FindSeriesInternal(name, language, cancellationToken).ConfigureAwait(false);

            return results.Where(i =>
            {
                if (year.HasValue && i.ProductionYear.HasValue)
                {
                    // Allow one year tolerance
                    return Math.Abs(year.Value - i.ProductionYear.Value) <= 1;
                }

                return true;
            });
        }

        private async Task<List<RemoteSearchResult>> FindSeriesInternal(string name, string language, CancellationToken cancellationToken)
        {
            var parsedName = _libraryManager.ParseName(name);
            var comparableName = GetComparableName(parsedName.Name);

            var list = new List<Tuple<List<string>, RemoteSearchResult>>();
            TvDbResponse<SeriesSearchResult[]> result;
            try
            {
                result = await _tvdbClientManager.GetSeriesByNameAsync(comparableName, language, cancellationToken)
                    .ConfigureAwait(false);
            }
            catch (TvDbServerException e)
            {
                _logger.LogError(e, "No series results found for {Name}", comparableName);
                return new List<RemoteSearchResult>();
            }

            foreach (var seriesSearchResult in result.Data)
            {
                var tvdbTitles = new List<string>
                {
                    seriesSearchResult.SeriesName
                };
                tvdbTitles.AddRange(seriesSearchResult.Aliases);

                DateTime? firstAired = null;
                if (DateTime.TryParse(seriesSearchResult.FirstAired, out var parsedFirstAired))
                {
                    firstAired = parsedFirstAired;
                }

                var remoteSearchResult = new RemoteSearchResult
                {
                    Name = tvdbTitles.FirstOrDefault(),
                    ProductionYear = firstAired?.Year,
                    SearchProviderName = Name
                };

                if (!string.IsNullOrEmpty(seriesSearchResult.Poster))
                {
                    // Results from their Search endpoints already include the /banners/ part in the url, because reasons...
                    remoteSearchResult.ImageUrl = TvdbUtils.TvdbBaseUrl + seriesSearchResult.Poster;
                }

                try
                {
                    var seriesSesult =
                        await _tvdbClientManager.GetSeriesByIdAsync(seriesSearchResult.Id, language, cancellationToken)
                            .ConfigureAwait(false);
                    remoteSearchResult.SetProviderId(MetadataProvider.Imdb, seriesSesult.Data.ImdbId);
                    remoteSearchResult.SetProviderId(MetadataProvider.Zap2It, seriesSesult.Data.Zap2itId);
                }
                catch (TvDbServerException e)
                {
                    _logger.LogError(e, "Unable to retrieve series with id {TvdbId}", seriesSearchResult.Id);
                }

                remoteSearchResult.SetProviderId(TvdbPlugin.ProviderName, seriesSearchResult.Id.ToString(CultureInfo.InvariantCulture));
                list.Add(new Tuple<List<string>, RemoteSearchResult>(tvdbTitles, remoteSearchResult));
            }

            return list
                .OrderBy(i => i.Item1.Contains(name, StringComparer.OrdinalIgnoreCase) ? 0 : 1)
                .ThenBy(i => i.Item1.Any(title => title.Contains(parsedName.Name, StringComparison.OrdinalIgnoreCase)) ? 0 : 1)
                .ThenBy(i => i.Item2.ProductionYear.HasValue && i.Item2.ProductionYear.Equals(parsedName.Year) ? 0 : 1)
                .ThenBy(i => i.Item1.Any(title => title.Contains(comparableName, StringComparison.OrdinalIgnoreCase)) ? 0 : 1)
                .ThenBy(i => list.IndexOf(i))
                .Select(i => i.Item2)
                .Take(MaxSearchResults)   // TVDB returns a lot of unrelated results
                .ToList();
        }

        /// <summary>
        /// Gets the name of the comparable.
        /// </summary>
        /// <param name="name">The name.</param>
        /// <returns>System.String.</returns>
        private static string GetComparableName(string name)
        {
            name = name.ToLowerInvariant();
            name = name.Normalize(NormalizationForm.FormKD);
            name = name.Replace(", the", string.Empty, StringComparison.OrdinalIgnoreCase)
                .Replace("the ", " ", StringComparison.OrdinalIgnoreCase)
                .Replace(" the ", " ", StringComparison.OrdinalIgnoreCase);
            name = name.Replace("&", " and ", StringComparison.OrdinalIgnoreCase);
            name = Regex.Replace(name, @"[\p{Lm}\p{Mn}]", string.Empty); // Remove diacritics, etc
            name = Regex.Replace(name, @"[\W\p{Pc}]+", " "); // Replace sequences of non-word characters and _ with " "
            return name.Trim();
        }

        private static void MapActorsToResult(MetadataResult<Series> result, IEnumerable<Actor> actors)
        {
            foreach (Actor actor in actors)
            {
                var personInfo = new PersonInfo
                {
                    Type = PersonType.Actor,
                    Name = (actor.Name ?? string.Empty).Trim(),
                    Role = actor.Role,
                    SortOrder = actor.SortOrder
                };

                if (!string.IsNullOrEmpty(actor.Image))
                {
                    personInfo.ImageUrl = TvdbUtils.BannerUrl + actor.Image;
                }

                if (!string.IsNullOrWhiteSpace(personInfo.Name))
                {
                    result.AddPerson(personInfo);
                }
            }
        }

        private async Task Identify(SeriesInfo info)
        {
            if (!string.IsNullOrWhiteSpace(info.GetProviderId(TvdbPlugin.ProviderName)))
            {
                return;
            }

            var remoteSearchResults = await FindSeries(info.Name, info.Year, info.MetadataLanguage, CancellationToken.None)
                .ConfigureAwait(false);

            var entry = remoteSearchResults.FirstOrDefault();

            if (entry != null)
            {
                var id = entry.GetProviderId(TvdbPlugin.ProviderName);
                if (!string.IsNullOrEmpty(id))
                {
                    info.SetProviderId(TvdbPlugin.ProviderName, id);
                }
            }
        }

        private async Task MapSeriesToResult(MetadataResult<Series> result, TvDbSharper.Dto.Series tvdbSeries, string metadataLanguage)
        {
            Series series = result.Item;
            series.SetProviderId(MetadataProvider.Tvdb, tvdbSeries.Id.ToString(CultureInfo.InvariantCulture));
            series.Name = tvdbSeries.SeriesName;
            series.Overview = (tvdbSeries.Overview ?? string.Empty).Trim();
            result.ResultLanguage = metadataLanguage;
            series.AirDays = TVUtils.GetAirDays(tvdbSeries.AirsDayOfWeek);
            series.AirTime = tvdbSeries.AirsTime;
            series.CommunityRating = (float?)tvdbSeries.SiteRating;
            series.SetProviderId(MetadataProvider.Imdb, tvdbSeries.ImdbId);
            series.SetProviderId(MetadataProvider.Zap2It, tvdbSeries.Zap2itId);
            if (Enum.TryParse(tvdbSeries.Status, true, out SeriesStatus seriesStatus))
            {
                series.Status = seriesStatus;
            }

            if (DateTime.TryParse(tvdbSeries.FirstAired, out var date))
            {
                // dates from tvdb are UTC but without offset or Z
                series.PremiereDate = date;
                series.ProductionYear = date.Year;
            }

            if (!string.IsNullOrEmpty(tvdbSeries.Runtime) && double.TryParse(tvdbSeries.Runtime, out double runtime))
            {
                series.RunTimeTicks = TimeSpan.FromMinutes(runtime).Ticks;
            }

            foreach (var genre in tvdbSeries.Genre)
            {
                series.AddGenre(genre);
            }

            if (!string.IsNullOrEmpty(tvdbSeries.Network))
            {
                series.AddStudio(tvdbSeries.Network);
            }

            if (result.Item.Status.HasValue && result.Item.Status.Value == SeriesStatus.Ended)
            {
                try
                {
                    var episodeSummary = await _tvdbClientManager.GetSeriesEpisodeSummaryAsync(tvdbSeries.Id, metadataLanguage, CancellationToken.None).ConfigureAwait(false);

                    if (episodeSummary.Data.AiredSeasons.Length != 0)
                    {
                        var maxSeasonNumber = episodeSummary.Data.AiredSeasons.Max(s => Convert.ToInt32(s, CultureInfo.InvariantCulture));
                        var episodeQuery = new EpisodeQuery
                        {
                            AiredSeason = maxSeasonNumber
                        };
                        var episodesPage = await _tvdbClientManager.GetEpisodesPageAsync(tvdbSeries.Id, episodeQuery, metadataLanguage, CancellationToken.None).ConfigureAwait(false);

                        result.Item.EndDate = episodesPage.Data
                            .Select(e => DateTime.TryParse(e.FirstAired, out var firstAired) ? firstAired : (DateTime?)null)
                            .Max();
                    }
                }
                catch (TvDbServerException e)
                {
                    _logger.LogError(e, "Failed to find series end date for series {TvdbId}", tvdbSeries.Id);
                }
            }
        }
    }
}<|MERGE_RESOLUTION|>--- conflicted
+++ resolved
@@ -116,15 +116,9 @@
         /// <returns>True, if the dictionary contains a valid TV provider ID, otherwise false.</returns>
         internal static bool IsValidSeries(Dictionary<string, string> seriesProviderIds)
         {
-<<<<<<< HEAD
-            return seriesProviderIds.TryGetValue(TvdbPlugin.ProviderName, out var tvdbId) && !string.IsNullOrEmpty(tvdbId) ||
-                   seriesProviderIds.TryGetValue(MetadataProvider.Imdb.ToString(), out var imdbId) && !string.IsNullOrEmpty(imdbId) ||
-                   seriesProviderIds.TryGetValue(MetadataProvider.Zap2It.ToString(), out var zap2ItId) && !string.IsNullOrEmpty(zap2ItId);
-=======
-            return seriesProviderIds.ContainsKey(TvdbPlugin.ProviderName)
-                   || seriesProviderIds.ContainsKey(MetadataProvider.Imdb.ToString())
-                   || seriesProviderIds.ContainsKey(MetadataProvider.Zap2It.ToString());
->>>>>>> d4b5b555
+            return seriesProviderIds.TryGetValue(TvdbPlugin.ProviderName, out var tvdbId) && !string.IsNullOrEmpty(tvdbId)
+                   || seriesProviderIds.TryGetValue(MetadataProvider.Imdb.ToString(), out var imdbId) && !string.IsNullOrEmpty(imdbId)
+                   || seriesProviderIds.TryGetValue(MetadataProvider.Zap2It.ToString(), out var zap2ItId) && !string.IsNullOrEmpty(zap2ItId);
         }
 
         private async Task FetchSeriesData(MetadataResult<Series> result, string metadataLanguage, Dictionary<string, string> seriesProviderIds, CancellationToken cancellationToken)
