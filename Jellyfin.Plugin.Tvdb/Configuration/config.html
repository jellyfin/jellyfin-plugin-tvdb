<!DOCTYPE html>
<html lang="en-US">
<head>
    <title>TheTVDB</title>
</head>
<body>
<div id="tvdbConfigurationPage" data-role="page" class="page type-interior pluginConfigurationPage">
    <div data-role="content">
        <div class="content-primary">
            <form class="gotifyConfigurationForm">
                <div class="verticalSection verticalSection-extrabottompadding">
                    <div class="sectionTitleContainer flex align-items-center">
                        <h2 class="sectionTitle">TheTVDB Settings:</h2>
                        <a is="emby-button" class="raised button-alt headerHelpButton" target="_blank"
                           href="https://github.com/jellyfin/jellyfin-plugin-tvdb">${Help}</a>
                    </div>
                    <div class="inputContainer">
                        <label for="txtTvdbSubscriberPIN">TheTvdb Subscriber PIN:</label>
                        <input type="text" id="txtTvdbSubscriberPIN" is="emby-input" />
                        <div class="fieldDescription">
                            Optional. TheTVDB Subscriber PIN from Subscriptions.
                        </div>
                    </div>
                    <div class="inputContainer">
                        <label for="cacheDurationInHours">Cache time in hours:</label>
                        <input type="number" id="cacheDurationInHours" required="required" is="emby-input" />
                        <div class="fieldDescription">
                            The cache time in hours for metadata.
                        </div>
                    </div>
                    <div class="inputContainer">
                        <label for="cacheDurationInDays">Cache time in days:</label>
                        <input type="number" id="cacheDurationInDays" required="required" is="emby-input" />
                        <div class="fieldDescription">
                            The cache time in days for Languages and Activity Type metadata.
                        </div>
                    </div>
                    <div class="inputContainer">
                        <label for="fallbackLanguages">Fallback Languages:</label>
                        <input type="text" id="fallbackLanguages" is="emby-input" />
                        <div class="fieldDescription">
                            If the preferred metadata language is not available, the plugin will attempt to retrieve metadata in these languages (in the order listed). Separate language codes with commas (e.g., en, fr, de, ja).
                        </div>
                    </div>
                    <label class="checkboxContainer">
                        <input is="emby-checkbox" type="checkbox" id="importSeasonName" />
                        <span>Import season name from provider</span>
                    </label>
                    <label class="checkboxContainer">
                        <input is="emby-checkbox" type="checkbox" id="fallbackToOriginalLanguage" />
                        <span>Fallback to Original Language (Last resort if other fallback languages fails)</span>
                    </label>
                    <div class="sectionTitleContainer flex align-items-center">
                        <h2 class="sectionTitle">Missing Episode Provider Settings:</h2>
                    </div>
                    <label class="checkboxContainer">
                        <input is="emby-checkbox" type="checkbox" id="includeMissingSpecials" />
                        <span>Include missing specials</span>
                    </label>
                    <label class="checkboxContainer">
                        <input is="emby-checkbox" type="checkbox" id="removeAllMissingEpisodesOnRefresh" />
                        <span>Remove All Missing Episodes On Refresh</span>
                    </label>
                    <label class="checkboxContainer">
                        <input is="emby-checkbox" type="checkbox" id="includeOriginalCountryInTags" />
                        <span>Include original country of the movie or series in tags.</span>
                    </label>
                    <div class="sectionTitleContainer flex align-items-center">
                        <h2 class="sectionTitle">Check for Metadata Updates Scheduled Task Settings:</h2>
                    </div>
                    <div class="inputContainer">
                        <label for="metadataUpdateInHours">Metadata Update In Hours:</label>
                        <input type="number" id="metadataUpdateInHours" required="required" is="emby-input" />
                        <div class="fieldDescription">
                            How many hours ago should the metadata be last updated on TheTvdb. Should be greater than the value of cache time in hours.
                        </div>
                    </div>
                    <label class="checkboxContainer">
                        <input is="emby-checkbox" type="checkbox" id="updateSeriesScheduledTask" />
                        <span>Update Series</span>
                    </label>
                    <label class="checkboxContainer">
                        <input is="emby-checkbox" type="checkbox" id="updateSeasonScheduledTask" />
                        <span>Update Season</span>
                    </label>
                    <label class="checkboxContainer">
                        <input is="emby-checkbox" type="checkbox" id="updateEpisodeScheduledTask" />
                        <span>Update Episode</span>
                    </label>
                    <label class="checkboxContainer">
                        <input is="emby-checkbox" type="checkbox" id="updateMovieScheduledTask" />
                        <span>Update Movie</span>
                    </label>
                    <div>
                        <button is="emby-button" type="submit" data-theme="b" class="raised button-submit block">
                            <span>Save</span>
                        </button>
                    </div>
                </div>
            </form>
        </div>
    </div>
    <script type="text/javascript">
        var TvdbPluginConfiguration = {
            uniquePluginId: "a677c0da-fac5-4cde-941a-7134223f14c8",

            loadConfiguration: function () {
                Dashboard.showLoadingMsg();

                ApiClient.getPluginConfiguration(TvdbPluginConfiguration.uniquePluginId).then(function (config) {
                    document.getElementById('txtTvdbSubscriberPIN').value = config.SubscriberPIN || '';
                    document.getElementById('cacheDurationInHours').value = config.CacheDurationInHours;
                    document.getElementById('cacheDurationInDays').value = config.CacheDurationInDays;
                    document.getElementById('fallbackLanguages').value = config.FallbackLanguages;
                    document.getElementById('importSeasonName').checked = config.ImportSeasonName
                    document.getElementById('fallbackToOriginalLanguage').checked = config.FallbackToOriginalLanguage;
<<<<<<< HEAD
                    // Missing Episode Provider Settings
                    document.getElementById('includeMissingSpecials').checked = config.IncludeMissingSpecials;
                    document.getElementById('removeAllMissingEpisodesOnRefresh').checked = config.RemoveAllMissingEpisodesOnRefresh;
=======
                    document.getElementById('includeOriginalCountryInTags').checked = config.IncludeOriginalCountryInTags;

>>>>>>> 31e25b3c
                    // Check for Metadata Updates Scheduled Task Settings
                    document.getElementById('metadataUpdateInHours').value = config.MetadataUpdateInHours;
                    document.getElementById('updateSeriesScheduledTask').checked = config.UpdateSeriesScheduledTask;
                    document.getElementById('updateSeasonScheduledTask').checked = config.UpdateSeasonScheduledTask;
                    document.getElementById('updateEpisodeScheduledTask').checked = config.UpdateEpisodeScheduledTask;
                    document.getElementById('updateMovieScheduledTask').checked = config.UpdateMovieScheduledTask;
                    Dashboard.hideLoadingMsg();
                });
            },

            saveConfiguration: function () {
                Dashboard.showLoadingMsg();

                ApiClient.getPluginConfiguration(TvdbPluginConfiguration.uniquePluginId).then(function (config) {
                    config.SubscriberPIN = document.getElementById('txtTvdbSubscriberPIN').value;
                    config.CacheDurationInHours = document.getElementById('cacheDurationInHours').value;
                    config.CacheDurationInDays = document.getElementById('cacheDurationInDays').value;
                    config.FallbackLanguages = document.getElementById('fallbackLanguages').value;
                    config.ImportSeasonName = document.getElementById('importSeasonName').checked;
                    config.FallbackToOriginalLanguage = document.getElementById('fallbackToOriginalLanguage').checked;
<<<<<<< HEAD
                    // Missing Episode Provider Settings
                    config.IncludeMissingSpecials = document.getElementById('includeMissingSpecials').checked;
                    config.RemoveAllMissingEpisodesOnRefresh = document.getElementById('removeAllMissingEpisodesOnRefresh').checked;
=======
                    config.IncludeOriginalCountryInTags = document.getElementById('includeOriginalCountryInTags').checked;

>>>>>>> 31e25b3c
                    //Check for Metadata Updates Scheduled Task Settings
                    config.MetadataUpdateInHours = document.getElementById('metadataUpdateInHours').value;
                    config.UpdateSeriesScheduledTask = document.getElementById('updateSeriesScheduledTask').checked;
                    config.UpdateSeasonScheduledTask = document.getElementById('updateSeasonScheduledTask').checked;
                    config.UpdateEpisodeScheduledTask = document.getElementById('updateEpisodeScheduledTask').checked;
                    config.UpdateMovieScheduledTask = document.getElementById('updateMovieScheduledTask').checked;

                    ApiClient.updatePluginConfiguration(TvdbPluginConfiguration.uniquePluginId, config).then(function (result) {
                        Dashboard.processPluginConfigurationUpdateResult(result);
                    });
                });
            },
        };

        document.getElementById('tvdbConfigurationPage').addEventListener('pageshow', function () {
            TvdbPluginConfiguration.loadConfiguration();
        });

        document.getElementById('tvdbConfigurationPage').addEventListener('submit', function (e) {
            e.preventDefault();
            TvdbPluginConfiguration.saveConfiguration();
        });
    </script>
</div>
</body>
</html><|MERGE_RESOLUTION|>--- conflicted
+++ resolved
@@ -114,14 +114,12 @@
                     document.getElementById('fallbackLanguages').value = config.FallbackLanguages;
                     document.getElementById('importSeasonName').checked = config.ImportSeasonName
                     document.getElementById('fallbackToOriginalLanguage').checked = config.FallbackToOriginalLanguage;
-<<<<<<< HEAD
+                    document.getElementById('includeOriginalCountryInTags').checked = config.IncludeOriginalCountryInTags;
+                  
                     // Missing Episode Provider Settings
                     document.getElementById('includeMissingSpecials').checked = config.IncludeMissingSpecials;
                     document.getElementById('removeAllMissingEpisodesOnRefresh').checked = config.RemoveAllMissingEpisodesOnRefresh;
-=======
-                    document.getElementById('includeOriginalCountryInTags').checked = config.IncludeOriginalCountryInTags;
 
->>>>>>> 31e25b3c
                     // Check for Metadata Updates Scheduled Task Settings
                     document.getElementById('metadataUpdateInHours').value = config.MetadataUpdateInHours;
                     document.getElementById('updateSeriesScheduledTask').checked = config.UpdateSeriesScheduledTask;
@@ -142,14 +140,12 @@
                     config.FallbackLanguages = document.getElementById('fallbackLanguages').value;
                     config.ImportSeasonName = document.getElementById('importSeasonName').checked;
                     config.FallbackToOriginalLanguage = document.getElementById('fallbackToOriginalLanguage').checked;
-<<<<<<< HEAD
+                    config.IncludeOriginalCountryInTags = document.getElementById('includeOriginalCountryInTags').checked;
+                  
                     // Missing Episode Provider Settings
                     config.IncludeMissingSpecials = document.getElementById('includeMissingSpecials').checked;
                     config.RemoveAllMissingEpisodesOnRefresh = document.getElementById('removeAllMissingEpisodesOnRefresh').checked;
-=======
-                    config.IncludeOriginalCountryInTags = document.getElementById('includeOriginalCountryInTags').checked;
 
->>>>>>> 31e25b3c
                     //Check for Metadata Updates Scheduled Task Settings
                     config.MetadataUpdateInHours = document.getElementById('metadataUpdateInHours').value;
                     config.UpdateSeriesScheduledTask = document.getElementById('updateSeriesScheduledTask').checked;
